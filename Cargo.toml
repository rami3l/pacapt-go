# cargo-features = ["strip"]

[package]
authors = ["Rami3L <rami3l@outlook.com>"]
homepage = "https://github.com/rami3l/pacaptr"
repository = "https://github.com/rami3l/pacaptr"

keywords = ["package-management"]
categories = ["command-line-utilities"]
description = "A pacman-like wrapper for many package managers."

license = "GPL-3.0"
readme = "README.md"

edition = "2018"
include = ["LICENSE", "Cargo.toml", "src/**/*.rs", "build.rs"]
# build = "build.rs"
name = "pacaptr"
version = "0.11.1"

# See more keys and their definitions at https://doc.rust-lang.org/cargo/reference/manifest.html

[build-dependencies]
anyhow = "1.0.38"
itertools = "0.10.0"
prettytable-rs = "0.8.0"
regex = "1.4.3"

[dev-dependencies]
xshell = "0.1.9"

[dependencies]
async-trait = "0.1.48"
bytes = "1.0.1"
clap = "3.0.0-beta.2"
colored = "2.0.0"
confy = "0.4.0"
dirs = "3.0.1"
futures = "0.3.13"
is-root = "0.1.2"
itertools = "0.10.0"
lazy_static = "1.4.0"
regex = { version = "1.4.3", default-features = false, features = ["std", "perf"] }
serde = { version = "1.0.124", features = ["derive"] }
thiserror = "1.0.24"
tokio = { version = "1.3.0", features = [
  "io-std",
  "io-util",
  "macros",
  "process",
  "rt-multi-thread",
  "sync",
] }
<<<<<<< HEAD
tokio-stream = "0.1.4"
tokio-util = { version = "0.6.3", features = ["codec"] }
=======
tokio-stream = "0.1.3"
tokio-util = { version = "0.6.4", features = ["codec"] }
>>>>>>> 4d8c91a5
which = "4.0.2"

[package.metadata.deb]
copyright = "2020, Rami3L"
maintainer = "Rami3L <rami3l@outlook.com>"
# license-file = ["LICENSE", "4"]
assets = [
  ["target/release/pacaptr", "usr/bin/", "755"],
  ["README.md", "usr/share/doc/pacaptr/README", "644"],
]
depends = "$auto"
extended-description = """\
A Rust port of icy/pacapt, a wrapper for many package managers with \
pacman-style command syntax."""
priority = "optional"
section = "utility"

[workspace]
members = [".", "xtask"]

[profile.release]
codegen-units = 1
debug = 0
lto = true
opt-level = "z"
panic = "abort"
# strip = "symbols"<|MERGE_RESOLUTION|>--- conflicted
+++ resolved
@@ -51,13 +51,8 @@
   "rt-multi-thread",
   "sync",
 ] }
-<<<<<<< HEAD
 tokio-stream = "0.1.4"
-tokio-util = { version = "0.6.3", features = ["codec"] }
-=======
-tokio-stream = "0.1.3"
 tokio-util = { version = "0.6.4", features = ["codec"] }
->>>>>>> 4d8c91a5
 which = "4.0.2"
 
 [package.metadata.deb]
